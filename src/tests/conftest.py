--- conflicted
+++ resolved
@@ -9,10 +9,6 @@
 from tests.client.mock_ssm_client import MockSsmCommand
 from vpn_manager import VpnManager
 from models.wg_server import WgServerModel
-<<<<<<< HEAD
-=======
-from tests.mock_ssh_client import MockExecCommand
->>>>>>> d88c5cd4
 
 
 # Session-scoped fixture to load the serverless configuration for the infrastructure.
