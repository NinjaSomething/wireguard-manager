import urllib.parse
from http import HTTPStatus
from fastapi.testclient import TestClient
from unittest.mock import patch, MagicMock
import pytest
from pydantic import SecretStr
import datetime

from app import app, vpn_router
from models.ssh import SshConnectionModel
from models.ssm import SsmConnectionModel
from models.vpn import VpnPutModel, WireguardModel, VpnModel
from models.connection import ConnectionModel, ConnectionType
from models.wg_server import WgServerModel, WgServerPeerModel
from models.peers import PeerRequestModel, PeerResponseModel
from interfaces.peers import peer_router


client = TestClient(app)

test_parameters = [
    VpnModel(
        name="test-vpn",
        description="Test VPN Server",
        wireguard=WireguardModel(
            ip_address="10.20.40.1",
            ip_network="10.20.40.0/24",
            interface="wg0",
            public_key="PUBLIC_KEY",
            private_key="PRIVATE_KEY",
            listen_port=12345,
        ),
        connection_info=None,
    ),
    VpnModel(
        name="test-vpn",
        description="Test VPN Server",
        wireguard=WireguardModel(
            ip_address="10.20.40.1",
            ip_network="10.20.40.0/24",
            interface="wg0",
            public_key="PUBLIC_KEY",
            private_key="PRIVATE_KEY",
            listen_port=12345,
        ),
        connection_info=ConnectionModel(
            type=ConnectionType.SSH,
            data=SshConnectionModel(ip_address="10.0.0.1", username="test_user", key="SSH_KEY", key_password=None),
        ),
    ),
    VpnModel(
        name="test-vpn",
        description="Test VPN Server",
        wireguard=WireguardModel(
            ip_address="10.20.40.1",
            ip_network="10.20.40.0/24",
            interface="wg0",
            public_key="PUBLIC_KEY",
            private_key="PRIVATE_KEY",
            listen_port=12345,
        ),
        connection_info=ConnectionModel(
            type=ConnectionType.SSM,
            data=SsmConnectionModel(
                target_id="i-xxxxxxxxxxxxxxxxx", aws_access_key_id="abc", aws_secret_access_key="def"
            ),
        ),
    ),
]


@pytest.mark.parametrize("test_input", test_parameters, scope="class")
class TestPeerInterface:
    @patch("server_manager.ssh.paramiko.RSAKey", MagicMock())
    @patch("server_manager.ssh.paramiko.SSHClient")
    @patch("server_manager.ssm.boto3.client")
    def test_add_server_successfully(
        self,
        mock_ssm_client,
        mock_ssh_client,
        mock_ssm_command,
        mock_ssh_command,
        mock_vpn_table,
        mock_peer_table,
        mock_peer_history_table,
        mock_vpn_manager,
        mock_dynamo_db,
        test_input,
    ):
        # Set up Test
        peer_router.vpn_manager = mock_vpn_manager
        vpn = test_input
        vpn_config = VpnPutModel(
            wireguard=vpn.wireguard,
            connection_info=vpn.connection_info,
        )
        vpn_router.vpn_manager = mock_vpn_manager
        if vpn.connection_info and vpn.connection_info.type == ConnectionType.SSH:
            mock_ssh_client_instance = mock_ssh_client()
            mock_ssh_client_instance.exec_command = mock_ssh_command.command

        elif vpn.connection_info and vpn.connection_info.type == ConnectionType.SSM:
            mock_ssm_client_instance = mock_ssm_client()
            mock_ssm_client_instance.send_command = mock_ssm_command.send_command  # Random ID
            mock_ssm_client_instance.get_command_invocation = mock_ssm_command.command

        # Execute Test
        url = f"/vpn/{vpn.name}?{urllib.parse.urlencode(dict(description=vpn.description))}"
        response = client.put(url, data=vpn_config.model_dump_json())

        # Validate Results
        assert response.status_code == HTTPStatus.OK
        all_vpns = mock_dynamo_db._get_all_vpn_from_server()
        assert all_vpns == [vpn]

    def test_add_peer_server_not_exist(self, test_input, mock_vpn_manager):
        """Try adding a peer to a server that doesn't exist."""
        # Set up Test
        peer_router.vpn_manager = mock_vpn_manager
        peer_config = PeerRequestModel(
            ip_address="10.20.40.2",
            allowed_ips="10.20.40.0/24",
            public_key="PEER_PUBLIC_KEY",
            private_key=None,
            persistent_keepalive=25,
            tags=["tag1"],
        )

        # -----------------------------------------
        # Execute Test -
        response = client.post(f"/vpn/blah/peer", data=peer_config.model_dump_json())

        # Validate Results
        assert response.status_code == HTTPStatus.NOT_FOUND

    def test_add_peer_server_invalid_ip_network(self, test_input, mock_vpn_manager):
        """Try adding a peer to a server using an IP in a different subnet."""
        # Set up Test
        vpn = test_input
        peer_router.vpn_manager = mock_vpn_manager
        peer_config = PeerRequestModel(
            ip_address="10.20.41.2",
            allowed_ips="10.20.41.0/24",
            public_key="PEER_PUBLIC_KEY",
            private_key=None,
            persistent_keepalive=25,
            tags=["tag1"],
        )

        # Execute Test
        response = client.post(f"/vpn/{vpn.name}/peer", data=peer_config.model_dump_json())

        # Validate Results
        assert response.status_code == HTTPStatus.BAD_REQUEST

    @patch("server_manager.ssh.paramiko.RSAKey", MagicMock())
    @patch("server_manager.ssh.paramiko.SSHClient")
    @patch("server_manager.ssm.boto3.client")
    def test_add_peer(
        self,
        mock_ssm_client,
        mock_ssh_client,
        test_input,
        mock_ssh_command,
        mock_ssm_command,
        mock_vpn_manager,
        mock_vpn_table,
        mock_peer_table,
        mock_peer_history_table,
        mock_dynamo_db,
    ):
        """Try adding a peer successfully."""
        # Set up Test
        vpn = test_input
        peer_router.vpn_manager = mock_vpn_manager
        peer_config = PeerRequestModel(
            ip_address="10.20.40.2",
            allowed_ips="10.20.40.0/24",
            public_key="PEER_PUBLIC_KEY",
            private_key="PEER_PRIVATE_KEY",
            persistent_keepalive=25,
            tags=["tag1"],
        )

        mock_ssh_command.server = WgServerModel(
            interface=vpn.wireguard.interface,
            public_key=vpn.wireguard.public_key,
            private_key=vpn.wireguard.private_key,
            listen_port=vpn.wireguard.listen_port,
            fw_mark="off",
        )

        if vpn.connection_info and vpn.connection_info.type == ConnectionType.SSH:
            ssh_client = mock_ssh_client()
            ssh_client.exec_command = mock_ssh_command.command

        elif vpn.connection_info and vpn.connection_info.type == ConnectionType.SSM:
            mock_ssm_client_instance = mock_ssm_client()
            mock_ssm_client_instance.send_command = mock_ssm_command.send_command  # Random ID
            mock_ssm_client_instance.get_command_invocation = mock_ssm_command.command

        # Execute Test
        response = client.post(f"/vpn/{vpn.name}/peer", data=peer_config.model_dump_json())
        actual_peer = PeerResponseModel(**response.json())

        # Validate Results
        assert response.status_code == HTTPStatus.OK

        # Validate the peer was added to DynamoDB
        all_peers = mock_dynamo_db._get_all_peers_from_server()
        assert PeerRequestModel(**all_peers[vpn.name][0].model_dump()) == peer_config

        # Validate the peer was added to the mock WireGuard server
        if vpn.connection_info is not None:
            if vpn.connection_info and vpn.connection_info.type == ConnectionType.SSH:
                peers = mock_ssh_command.peers
            elif vpn.connection_info and vpn.connection_info.type == ConnectionType.SSM:
                peers = mock_ssm_command.peers
            else:
                peers = []

            found_wg_peer = False
            for wg_peer in peers:
                if wg_peer.wg_ip_address == peer_config.ip_address:
                    found_wg_peer = True
                    assert wg_peer.public_key == peer_config.public_key
                    assert wg_peer.persistent_keepalive == peer_config.persistent_keepalive
                    break
            assert found_wg_peer is True

    def test_add_peer_server_invalid_ip(self, test_input, mock_vpn_manager):
        """Try adding peer using an existing IP address"""
        # Set up Test
        vpn = test_input
        peer_router.vpn_manager = mock_vpn_manager
        peer_config = PeerRequestModel(
            ip_address="10.20.40.2",
            allowed_ips="10.20.40.0/24",
            public_key="PEER_PUBLIC_KEY2",
            private_key=None,
            persistent_keepalive=25,
            tags=["tag1"],
        )

        # Execute Test
        response = client.post(f"/vpn/{vpn.name}/peer", data=peer_config.model_dump_json())

        # Validate Results
        assert response.status_code == HTTPStatus.CONFLICT

    def test_add_peer_server_invalid_public_key(self, test_input, mock_vpn_manager):
        """Try adding peer using an existing public key"""
        # Set up Test
        vpn = test_input
        peer_router.vpn_manager = mock_vpn_manager
        peer_config = PeerRequestModel(
            ip_address="10.20.40.3",
            allowed_ips="10.20.40.0/24",
            public_key="PEER_PUBLIC_KEY",
            private_key=None,
            persistent_keepalive=25,
            tags=["tag1"],
        )

        # Execute Test
        response = client.post(f"/vpn/{vpn.name}/peer", data=peer_config.model_dump_json())

        # Validate Results
        assert response.status_code == HTTPStatus.CONFLICT

    def test_add_peer_invalid_address_space(self, test_input, mock_vpn_manager):
        """Try adding peer using an address space that is larger than the VPN server's address space"""
        # Set up Test
        vpn = test_input
        peer_router.vpn_manager = mock_vpn_manager
        peer_config = PeerRequestModel(
            ip_address="10.20.40.4",
            allowed_ips="10.20.0.0/16",
            public_key="PEER_PUBLIC_KEY2",
            private_key=None,
            persistent_keepalive=25,
            tags=["tag1"],
        )

        # Execute Test
        response = client.post(f"/vpn/{vpn.name}/peer", data=peer_config.model_dump_json())

        # Validate Results
        assert response.status_code == HTTPStatus.BAD_REQUEST

    def test_get_all_peers_hide_secrets(self, test_input, mock_vpn_manager):
        """Try getting all peers."""
        # Set up Test
        vpn = test_input
        peer_router.vpn_manager = mock_vpn_manager
        expected_peers = [
            PeerResponseModel(
                ip_address="10.20.40.2",
                allowed_ips="10.20.40.0/24",
                public_key="PEER_PUBLIC_KEY",
                private_key=SecretStr("**********"),
                persistent_keepalive=25,
                tags=["tag1"],
            )
        ]

        # Execute Test
        response = client.get(f"/vpn/{vpn.name}/peers")

        # Validate Results
        assert response.status_code == HTTPStatus.OK
        assert [PeerResponseModel(**peer) for peer in response.json()] == expected_peers

    def test_get_all_peers_no_hide_secrets(self, test_input, mock_vpn_manager):
        """Try getting all peers.  Don't hide the secrets"""
        # Set up Test
        vpn = test_input
        peer_router.vpn_manager = mock_vpn_manager
        expected_peers = [
            PeerResponseModel(
                ip_address="10.20.40.2",
                allowed_ips="10.20.40.0/24",
                public_key="PEER_PUBLIC_KEY",
                private_key=SecretStr("PEER_PRIVATE_KEY"),
                persistent_keepalive=25,
                tags=["tag1"],
            )
        ]

        # Execute Test
        response = client.get(f"/vpn/{vpn.name}/peers?hide_secrets=false")

        # Validate Results
        assert response.status_code == HTTPStatus.OK
        assert [PeerResponseModel(**peer) for peer in response.json()] == expected_peers

    def test_get_all_peers_no_vpn(self, test_input, mock_vpn_manager):
        """Try getting all peers but the VPN server doesn't exist."""
        # Set up Test
        peer_router.vpn_manager = mock_vpn_manager

        # Execute Test
        response = client.get(f"/vpn/blah/peers")

        # Validate Results
        assert response.status_code == HTTPStatus.NOT_FOUND

    def test_get_peer_no_vpn(self, test_input, mock_vpn_manager):
        """Try to get a peer but the VPN server doesn't exist."""
        # Set up Test
        peer_router.vpn_manager = mock_vpn_manager

        # Execute Test
        response = client.get(f"/vpn/blah/peer/10.20.40.2")

        # Validate Results
        assert response.status_code == HTTPStatus.NOT_FOUND

    def test_get_peer_not_exist(self, test_input, mock_vpn_manager):
        """Try to get a peer but the peer doesn't exist."""
        # Set up Test
        peer_router.vpn_manager = mock_vpn_manager

        # Execute Test
        response = client.get(f"/vpn/{test_input.name}/peer/10.20.40.3")

        # Validate Results
        assert response.status_code == HTTPStatus.NOT_FOUND

    def test_get_peer(self, test_input, mock_vpn_manager):
        """Try getting a peer.  Don't hide the secrets."""
        vpn = test_input
        peer_router.vpn_manager = mock_vpn_manager
        expected_peer = PeerResponseModel(
            ip_address="10.20.40.2",
            allowed_ips="10.20.40.0/24",
            public_key="PEER_PUBLIC_KEY",
            private_key=SecretStr("PEER_PRIVATE_KEY"),
            persistent_keepalive=25,
            tags=["tag1"],
        )

        # Execute Test
        response = client.get(f"/vpn/{vpn.name}/peer/{expected_peer.ip_address}?hide_secrets=false")

        # Validate Results
        assert response.status_code == HTTPStatus.OK
        assert PeerResponseModel(**response.json()) == expected_peer

    def test_get_peer_hide_secrets(self, test_input, mock_vpn_manager):
        """Try getting a peer but hide the secrets."""
        vpn = test_input
        peer_router.vpn_manager = mock_vpn_manager
        expected_peer = PeerResponseModel(
            ip_address="10.20.40.2",
            allowed_ips="10.20.40.0/24",
            public_key="PEER_PUBLIC_KEY",
            private_key=SecretStr("**********"),
            persistent_keepalive=25,
            tags=["tag1"],
        )

        # Execute Test
        response = client.get(f"/vpn/{vpn.name}/peer/{expected_peer.ip_address}")

        # Validate Results
        assert response.status_code == HTTPStatus.OK
        assert PeerResponseModel(**response.json()) == expected_peer

    def test_get_peer_config_no_vpn(self, test_input, mock_vpn_manager):
        """Try to get a peer config but the VPN server doesn't exist."""
        # Set up Test
        peer_router.vpn_manager = mock_vpn_manager

        # Execute Test
        response = client.get(f"/vpn/blah/peer/10.20.40.2/config")

        # Validate Results
        assert response.status_code == HTTPStatus.NOT_FOUND

    def test_get_peer_config_not_exist(self, test_input, mock_vpn_manager):
        """Try to get a peer config but the peer doesn't exist."""
        # Set up Test
        peer_router.vpn_manager = mock_vpn_manager

        # Execute Test
        response = client.get(f"/vpn/{test_input.name}/peer/10.20.40.3/config")

        # Validate Results
        assert response.status_code == HTTPStatus.NOT_FOUND

    def test_get_peer_config(self, test_input, mock_vpn_manager):
        """Try getting a peer config."""
        vpn = test_input
        peer_router.vpn_manager = mock_vpn_manager

        expected_peer = PeerRequestModel(
            ip_address="10.20.40.2",
            allowed_ips="10.20.40.0/24",
            public_key="PEER_PUBLIC_KEY",
            private_key="PEER_PRIVATE_KEY",
            persistent_keepalive=25,
            tags=["tag1"],
        )

        expected_config = f"""[Interface]
Address = {expected_peer.ip_address}
PrivateKey = {expected_peer.private_key}

[Peer]
PublicKey = {vpn.wireguard.public_key}
AllowedIPs = {expected_peer.allowed_ips}
Endpoint = {vpn.connection_info.data.ip_address if vpn.connection_info and vpn.connection_info.type==ConnectionType.SSH else "[INSERT_VPN_IP]"}:{vpn.wireguard.listen_port}
PersistentKeepalive = {expected_peer.persistent_keepalive}"""

        # Execute Test
        response = client.get(f"/vpn/{vpn.name}/peer/{expected_peer.ip_address}/config")

        # Validate Results
        assert response.status_code == HTTPStatus.OK
        assert response.text == expected_config

    def test_generate_peer_keys_no_vpn(self, test_input, mock_vpn_manager):
        """Try to generate new peer keys but the vpn doesn't exist."""
        # Set up Test
        peer_router.vpn_manager = mock_vpn_manager

        # Execute Test
        response = client.post(f"/vpn/blah/peer/10.20.40.2/generate-wireguard-keys")

        # Validate Results
        assert response.status_code == HTTPStatus.NOT_FOUND

    def test_generate_peer_keys_no_peer(self, test_input, mock_vpn_manager):
        """Try to generate new peer keys but the peer doesn't exist."""
        # Set up Test
        peer_router.vpn_manager = mock_vpn_manager

        # Execute Test
        response = client.post(f"/vpn/{test_input.name}/peer/10.20.40.23/generate-wireguard-keys")

        # Validate Results
        assert response.status_code == HTTPStatus.NOT_FOUND

    @patch("server_manager.ssh.paramiko.RSAKey", MagicMock())
    @patch("server_manager.ssh.paramiko.SSHClient")
    @patch("server_manager.ssm.boto3.client")
    @patch("vpn_manager.codecs")
    def test_generate_peer_keys(
        self,
        mock_codecs,
        mock_ssm_client,
        mock_ssh_client,
        mock_vpn_manager,
        mock_ssh_command,
        mock_ssm_command,
        mock_dynamo_db,
        test_input,
    ):
        """Try generating a new key-pair for a peer."""
        # Set up Test
        vpn = test_input
        peer_router.vpn_manager = mock_vpn_manager
        mock_codecs.encode.side_effect = ["GENERATED_PRIVATE_KEY".encode(), "GENERATED_PUBLIC_KEY".encode()]
        expected_peer = PeerResponseModel(
            ip_address="10.20.40.2",
            allowed_ips="10.20.40.0/24",
            public_key="GENERATED_PUBLIC_KEY",
            private_key=SecretStr("GENERATED_PRIVATE_KEY"),
            persistent_keepalive=25,
            tags=["tag1"],
        )

        mock_ssh_command.server = WgServerModel(
            interface=vpn.wireguard.interface,
            public_key=vpn.wireguard.public_key,
            private_key=vpn.wireguard.private_key,
            listen_port=vpn.wireguard.listen_port,
            fw_mark="off",
        )

        if vpn.connection_info and vpn.connection_info.type == ConnectionType.SSH:
            ssh_client = mock_ssh_client()
            ssh_client.exec_command = mock_ssh_command.command

        elif vpn.connection_info and vpn.connection_info.type == ConnectionType.SSM:
            mock_ssm_client_instance = mock_ssm_client()
            mock_ssm_client_instance.send_command = mock_ssm_command.send_command  # Random ID
            mock_ssm_client_instance.get_command_invocation = mock_ssm_command.command

        # Execute Test
        response = client.post(f"/vpn/{vpn.name}/peer/{expected_peer.ip_address}/generate-wireguard-keys")
        actual_peer = PeerResponseModel(**response.json())

        # Validate Results
        assert actual_peer == expected_peer

        # Validate the peer was added to DynamoDB
        all_peers = mock_dynamo_db._get_all_peers_from_server()
        for db_peer in all_peers[vpn.name]:
            if db_peer.ip_address == expected_peer.ip_address:
                assert db_peer.public_key == "GENERATED_PUBLIC_KEY"
                assert db_peer.private_key == "GENERATED_PRIVATE_KEY"

        # Validate the peer was added to the mock WireGuard server
        if vpn.connection_info is not None:
            for wg_peer in mock_ssh_command.peers:
                if wg_peer.wg_ip_address == expected_peer.ip_address:
                    assert wg_peer.public_key == expected_peer.public_key

    @patch("server_manager.ssh.paramiko.RSAKey", MagicMock())
    @patch("server_manager.ssh.paramiko.SSHClient")
    @patch("server_manager.ssm.boto3.client")
    @patch("vpn_manager.codecs")
    def test_add_peer_auto_gen_parameters(
        self,
        mock_codecs,
        mock_ssm_client,
        mock_ssh_client,
        test_input,
        mock_ssh_command,
        mock_ssm_command,
        mock_vpn_manager,
        mock_vpn_table,
        mock_peer_table,
        mock_peer_history_table,
        mock_dynamo_db,
    ):
        """Try adding a peer but have the server auto-generate the keys and IP address"""
        # Set up Test
        vpn = test_input
        peer_router.vpn_manager = mock_vpn_manager
        mock_codecs.encode.side_effect = ["GENERATED_PRIVATE_KEY2".encode(), "GENERATED_PUBLIC_KEY2".encode()]
        peer_config = PeerRequestModel(
            allowed_ips="10.20.40.0/24",
            persistent_keepalive=25,
            tags=["tag1", "tag2"],
        )

        mock_ssh_command.server = WgServerModel(
            interface=vpn.wireguard.interface,
            public_key=vpn.wireguard.public_key,
            private_key=vpn.wireguard.private_key,
            listen_port=vpn.wireguard.listen_port,
            fw_mark="off",
        )

        if vpn.connection_info and vpn.connection_info.type == ConnectionType.SSH:
            ssh_client = mock_ssh_client()
            ssh_client.exec_command = mock_ssh_command.command

        elif vpn.connection_info and vpn.connection_info.type == ConnectionType.SSM:
            mock_ssm_client_instance = mock_ssm_client()
            mock_ssm_client_instance.send_command = mock_ssm_command.send_command  # Random ID
            mock_ssm_client_instance.get_command_invocation = mock_ssm_command.command

        # Execute Test
        response = client.post(f"/vpn/{vpn.name}/peer", data=peer_config.model_dump_json())

        # Validate Results
        assert response.status_code == HTTPStatus.OK
        actual_peer = PeerResponseModel(**response.json())

        # Validate the peer was added to DynamoDB
        all_peers = mock_dynamo_db._get_all_peers_from_server()
        assert actual_peer.ip_address in [peer.ip_address for peer in all_peers[vpn.name]]

        # Validate the peer was added to the mock WireGuard server
        if vpn.connection_info is not None:
            if vpn.connection_info.type == ConnectionType.SSH:
                peers = mock_ssh_command.peers
            elif vpn.connection_info.type == ConnectionType.SSM:
                peers = mock_ssm_command.peers
            else:
                peers = []

            found_wg_peer = False
            for wg_peer in peers:
                if wg_peer.wg_ip_address == actual_peer.ip_address:
                    found_wg_peer = True
                    assert wg_peer.public_key == actual_peer.public_key
                    assert wg_peer.persistent_keepalive == actual_peer.persistent_keepalive
                    break
            assert found_wg_peer is True

    def test_add_tag_no_vpn(self, test_input, mock_vpn_manager):
        """Try to add a tag but the vpn doesn't exist."""
        # Set up Test
        peer_router.vpn_manager = mock_vpn_manager

        # Execute Test
        response = client.put(f"/vpn/blah/peer/10.20.40.2/tag/tag4")

        # Validate Results
        assert response.status_code == HTTPStatus.NOT_FOUND

    def test_add_tag_no_peer(self, test_input, mock_vpn_manager):
        """Try to add a tag but the peer doesn't exist."""
        # Set up Test
        peer_router.vpn_manager = mock_vpn_manager

        # Execute Test
        response = client.put(f"/vpn/{test_input.name}/peer/10.20.40.23/tag/tag4")

        # Validate Results
        assert response.status_code == HTTPStatus.NOT_FOUND

    def test_add_tag(self, test_input, mock_vpn_manager, mock_vpn_table, mock_peer_table, mock_dynamo_db):
        """Add a tag to a peer."""
        # Set up Test
        vpn = test_input
        peer_router.vpn_manager = mock_vpn_manager
        expected_tag = "tag3"
        expected_peer = PeerResponseModel(
            ip_address="10.20.40.2",
            allowed_ips="10.20.40.0/24",
            public_key="GENERATED_PUBLIC_KEY",
            private_key=SecretStr("**********"),
            persistent_keepalive=25,
            tags=["tag1", expected_tag],
        )

        # Execute Test
        response = client.put(f"/vpn/{vpn.name}/peer/{expected_peer.ip_address}/tag/{expected_tag}")
        actual_peer = PeerResponseModel(**response.json())

        # Validate Results
        assert actual_peer == expected_peer

        # Validate the peer was added to DynamoDB
        all_peers = mock_dynamo_db._get_all_peers_from_server()
        for db_peer in all_peers[vpn.name]:
            if db_peer.ip_address == expected_peer.ip_address:
                assert expected_tag in db_peer.tags

    def test_add_tag_again(self, test_input, mock_vpn_manager, mock_vpn_table, mock_peer_table, mock_dynamo_db):
        """Try adding the same tag again.  This validates that it is idempotent."""
        # Set up Test
        vpn = test_input
        peer_router.vpn_manager = mock_vpn_manager
        expected_tag = "tag3"
        expected_peer = PeerResponseModel(
            ip_address="10.20.40.2",
            allowed_ips="10.20.40.0/24",
            public_key="GENERATED_PUBLIC_KEY",
            private_key=SecretStr("**********"),
            persistent_keepalive=25,
            tags=["tag1", expected_tag],
        )

        # Execute Test
        response = client.put(f"/vpn/{vpn.name}/peer/{expected_peer.ip_address}/tag/{expected_tag}")
        actual_peer = PeerResponseModel(**response.json())

        # Validate Results
        assert actual_peer == expected_peer

    def test_remove_tag_no_vpn(self, test_input, mock_vpn_manager):
        """Try to remove a tag but the vpn doesn't exist."""
        # Set up Test
        peer_router.vpn_manager = mock_vpn_manager

        # Execute Test
        response = client.delete(f"/vpn/blah/peer/10.20.40.2/tag/tag1")

        # Validate Results
        assert response.status_code == HTTPStatus.NOT_FOUND

    def test_remove_tag_no_peer(self, test_input, mock_vpn_manager):
        """Try to remove a tag but the peer doesn't exist."""
        # Set up Test
        peer_router.vpn_manager = mock_vpn_manager

        # Execute Test
        response = client.delete(f"/vpn/{test_input.name}/peer/10.20.40.23/tag/tag1")

        # Validate Results
        assert response.status_code == HTTPStatus.NOT_FOUND

    def test_remove_tag(self, test_input, mock_vpn_manager, mock_vpn_table, mock_peer_table, mock_dynamo_db):
        """Remove a tag from a peer."""
        # Set up Test
        vpn = test_input
        peer_router.vpn_manager = mock_vpn_manager
        expected_tag = "tag3"
        expected_peer = PeerResponseModel(
            ip_address="10.20.40.2",
            allowed_ips="10.20.40.0/24",
            public_key="GENERATED_PUBLIC_KEY",
            private_key=SecretStr("**********"),
            persistent_keepalive=25,
            tags=["tag1"],
        )

        # Execute Test
        response = client.delete(f"/vpn/{vpn.name}/peer/{expected_peer.ip_address}/tag/{expected_tag}")
        actual_peer = PeerResponseModel(**response.json())

        # Validate Results
        assert actual_peer == expected_peer

        # Validate the peer was added to DynamoDB
        all_peers = mock_dynamo_db._get_all_peers_from_server()
        for db_peer in all_peers[vpn.name]:
            if db_peer.ip_address == expected_peer.ip_address:
                assert expected_tag not in db_peer.tags

    def test_remove_tag_again(self, test_input, mock_vpn_manager, mock_vpn_table, mock_peer_table, mock_dynamo_db):
        """Remove same tag again to validate it is idempotent."""
        # Set up Test
        vpn = test_input
        peer_router.vpn_manager = mock_vpn_manager
        expected_tag = "tag3"
        expected_peer = PeerResponseModel(
            ip_address="10.20.40.2",
            allowed_ips="10.20.40.0/24",
            public_key="GENERATED_PUBLIC_KEY",
            private_key=SecretStr("**********"),
            persistent_keepalive=25,
            tags=["tag1"],
        )

        # Execute Test
        response = client.delete(f"/vpn/{vpn.name}/peer/{expected_peer.ip_address}/tag/{expected_tag}")
        actual_peer = PeerResponseModel(**response.json())

        # Validate Results
        assert actual_peer == expected_peer

    def test_get_peer_by_tag_no_vpn(self, test_input, mock_vpn_manager):
        """Try to get a peer by tag but the VPN server doesn't exist."""
        # Set up Test
        peer_router.vpn_manager = mock_vpn_manager

        # Execute Test
        response = client.get(f"/vpn/blah/peer/tag/tag1")

        # Validate Results
        assert response.status_code == HTTPStatus.NOT_FOUND

    def test_get_peer_by_tag_not_exist(self, test_input, mock_vpn_manager):
        """Try to get a peer by tag but no peers match."""
        # Set up Test
        peer_router.vpn_manager = mock_vpn_manager

        # Execute Test
        response = client.get(f"/vpn/{test_input.name}/peer/tag/blah")

        # Validate Results
        assert response.status_code == HTTPStatus.OK
        assert response.json() == []

    def test_get_peer_by_tag(self, test_input, mock_vpn_manager):
        """Try getting a peer by tag. Don't hide the secrets."""
        vpn = test_input
        peer_router.vpn_manager = mock_vpn_manager
        expected_peers = [
            PeerResponseModel(
                ip_address="10.20.40.2",
                allowed_ips="10.20.40.0/24",
                public_key="GENERATED_PUBLIC_KEY",
                private_key=SecretStr("GENERATED_PRIVATE_KEY"),
                persistent_keepalive=25,
                tags=["tag1"],
            ),
            PeerResponseModel(
                ip_address="10.20.40.3",
                allowed_ips="10.20.40.0/24",
                public_key="GENERATED_PUBLIC_KEY2",
                private_key=SecretStr("GENERATED_PRIVATE_KEY2"),
                persistent_keepalive=25,
                tags=["tag1", "tag2"],
            ),
        ]

        # Execute Test
        response = client.get(f"/vpn/{vpn.name}/peer/tag/tag1?hide_secrets=false")

        # Validate Results
        assert response.status_code == HTTPStatus.OK
        assert [PeerResponseModel(**peer_data) for peer_data in response.json()] == expected_peers

    def test_get_peer_by_tag_hide_secrets(self, test_input, mock_vpn_manager):
        """Try getting a peer by tag but hide the secrets."""
        vpn = test_input
        peer_router.vpn_manager = mock_vpn_manager
        expected_peer = PeerResponseModel(
            ip_address="10.20.40.3",
            allowed_ips="10.20.40.0/24",
            public_key="GENERATED_PUBLIC_KEY2",
            private_key=SecretStr("**********"),
            persistent_keepalive=25,
            tags=["tag1", "tag2"],
        )

        # Execute Test
        response = client.get(f"/vpn/{vpn.name}/peer/tag/tag2")

        # Validate Results
        assert response.status_code == HTTPStatus.OK
        assert [PeerResponseModel(**peer_data) for peer_data in response.json()] == [expected_peer]

    def test_import_peers_no_vpn(self, test_input, mock_vpn_manager):
        """Try to import peers from the wireguard server but the vpn doesn't exist."""
        # Set up Test
        peer_router.vpn_manager = mock_vpn_manager

        # Execute Test
        response = client.post(f"/vpn/blah/import")

        # Validate Results
        assert response.status_code == HTTPStatus.NOT_FOUND

    @patch("server_manager.ssh.paramiko.RSAKey", MagicMock())
    @patch("server_manager.ssh.paramiko.SSHClient")
    @patch("server_manager.ssm.boto3.client")
    def test_import_peers(
        self,
        mock_ssm_client,
        mock_ssh_client,
        test_input,
        mock_ssh_command,
        mock_ssm_command,
        mock_vpn_manager,
        mock_vpn_table,
        mock_peer_table,
        mock_peer_history_table,
        mock_dynamo_db,
    ):
        """Importing peers from the wireguard server."""
        # Set up Test
        vpn = test_input
        peer_router.vpn_manager = mock_vpn_manager
        expected_peer = PeerRequestModel(
            ip_address="10.20.40.4",
            allowed_ips="10.20.40.0/24",
            public_key="PEER_PUBLIC_KEY4",
            private_key=None,
            persistent_keepalive=25,
            tags=["imported"],
        )
        wg_peer = WgServerPeerModel(
            wg_ip_address=expected_peer.ip_address,
            public_key=expected_peer.public_key,
            persistent_keepalive=expected_peer.persistent_keepalive,
            endpoint="(none)",
            latest_handshake=25,
            transfer_rx=25,
            transfer_tx=25,
            preshared_key=None,
        )

        mock_ssh_command.server = WgServerModel(
            interface=vpn.wireguard.interface,
            public_key=vpn.wireguard.public_key,
            private_key=vpn.wireguard.private_key,
            listen_port=vpn.wireguard.listen_port,
            fw_mark="off",
        )

        if vpn.connection_info is not None:
            # Inject the peer into the mock WireGuard server
            if vpn.connection_info.type == ConnectionType.SSH:
                mock_ssh_command.inject_peer(wg_peer)
            if vpn.connection_info.type == ConnectionType.SSM:
                mock_ssm_command.inject_peer(wg_peer)

            if vpn.connection_info.type == ConnectionType.SSH:
                ssh_client = mock_ssh_client()
                ssh_client.exec_command = mock_ssh_command.command

            elif vpn.connection_info.type == ConnectionType.SSM:
                mock_ssm_client_instance = mock_ssm_client()
                mock_ssm_client_instance.send_command = mock_ssm_command.send_command  # Random ID
                mock_ssm_client_instance.get_command_invocation = mock_ssm_command.command

        # Execute Test
        response = client.post(f"/vpn/{vpn.name}/import")

        # Validate Results
        if vpn.connection_info is None:
            assert response.status_code == HTTPStatus.NOT_FOUND
        else:
            assert response.status_code == HTTPStatus.OK

            # Validate the peer was added to DynamoDB
            found_db_peer = False
            all_peers = mock_dynamo_db._get_all_peers_from_server()
            for db_peer in all_peers[vpn.name]:
                if db_peer.ip_address == expected_peer.ip_address:
                    found_db_peer = True
                    assert PeerRequestModel(**db_peer.model_dump()) == expected_peer
                    break
            assert found_db_peer is True

            # Validate the peer was added to the mock WireGuard server
            if vpn.connection_info.type == ConnectionType.SSH:
                peers = mock_ssh_command.peers
            elif vpn.connection_info.type == ConnectionType.SSM:
                peers = mock_ssm_command.peers
            else:
                peers = []

            found_wg_peer = False
            for wg_peer in peers:
                if wg_peer.wg_ip_address == expected_peer.ip_address:
                    found_wg_peer = True
                    assert wg_peer.public_key == expected_peer.public_key
                    assert wg_peer.persistent_keepalive == expected_peer.persistent_keepalive
                    break
            assert found_wg_peer is True

            del_response = client.delete(f"/vpn/{test_input.name}/peer/10.20.40.4")
            assert del_response.status_code == HTTPStatus.OK

    def test_delete_peer_no_vpn(self, test_input, mock_vpn_manager):
        """Try to delete a peer by tag but the VPN server doesn't exist."""
        # Set up Test
        peer_router.vpn_manager = mock_vpn_manager

        # Execute Test
        response = client.delete(f"/vpn/blah/peer/10.20.40.2")

        # Validate Results
        assert response.status_code == HTTPStatus.NOT_FOUND

    def test_delete_peer_not_exist(self, test_input, mock_vpn_manager):
        """Try to delete a peer by tag but no peers match.  This also validates that it is idempotent."""
        # Set up Test
        peer_router.vpn_manager = mock_vpn_manager

        # Execute Test
        response = client.delete(f"/vpn/{test_input.name}/peer/10.20.40.23")

        # Validate Results
        assert response.status_code == HTTPStatus.OK

    @patch("server_manager.ssh.paramiko.RSAKey", MagicMock())
    @patch("server_manager.ssh.paramiko.SSHClient")
    @patch("server_manager.ssm.boto3.client")
    def test_delete_peer(
        self,
        mock_ssm_client,
        mock_ssh_client,
        test_input,
        mock_ssh_command,
        mock_ssm_command,
        mock_vpn_manager,
        mock_vpn_table,
        mock_peer_table,
        mock_peer_history_table,
        mock_dynamo_db,
    ):
        """Delete a peer."""
        vpn = test_input
        peer_router.vpn_manager = mock_vpn_manager
        delete_ips = ["10.20.40.2", "10.20.40.3"]

        mock_ssh_command.server = WgServerModel(
            interface=vpn.wireguard.interface,
            public_key=vpn.wireguard.public_key,
            private_key=vpn.wireguard.private_key,
            listen_port=vpn.wireguard.listen_port,
            fw_mark="off",
        )

        if vpn.connection_info and vpn.connection_info.type == ConnectionType.SSH:
            ssh_client = mock_ssh_client()
            ssh_client.exec_command = mock_ssh_command.command

        elif vpn.connection_info and vpn.connection_info.type == ConnectionType.SSM:
            mock_ssm_client_instance = mock_ssm_client()
            mock_ssm_client_instance.send_command = mock_ssm_command.send_command  # Random ID
            mock_ssm_client_instance.get_command_invocation = mock_ssm_command.command

        for delete_ip in delete_ips:
            # Execute Test
            response = client.delete(f"/vpn/{vpn.name}/peer/{delete_ip}")

            # Validate Results
            assert response.status_code == HTTPStatus.OK
            get_response = client.get(f"/vpn/{vpn.name}/peer/{delete_ip}")
            assert get_response.status_code == HTTPStatus.NOT_FOUND

            # Validate the peer was deleted from DynamoDB
            all_peers = mock_dynamo_db._get_all_peers_from_server()
            if len(all_peers) > 0:
                assert [db_peer for db_peer in all_peers[vpn.name] if db_peer.ip_address == delete_ip] == []

            # Validate the peer was removed from the mock WireGuard server
            if vpn.connection_info is not None:
                for wg_peer in mock_ssh_command.peers:
                    if wg_peer.wg_ip_address == delete_ip:
                        assert wg_peer.wg_ip_address != delete_ip

    def test_delete_vpn(self, mock_vpn_table, mock_peer_table, mock_vpn_manager, mock_dynamo_db, test_input):
        """Test deleting a VPN server"""
        # Set up Test
        vpn = test_input
        vpn_router.vpn_manager = mock_vpn_manager

        # Execute Test - Delete the VPN server
        response = client.delete(f"/vpn/{vpn.name}")

        # Validate Results
        assert response.status_code == HTTPStatus.OK
        response = client.get(f"/vpn/{vpn.name}")
        assert response.status_code == HTTPStatus.NOT_FOUND

        # ---------------------------------------------------
        # Execute Test - Verify this is idempotent
        response = client.delete(f"/vpn/{vpn.name}")

        # Validate Results
        assert response.status_code == HTTPStatus.OK
<<<<<<< HEAD
        all_vpns = mock_dynamo_db.get_all_vpns()
        assert all_vpns == []

    def test_peer_history_invalid_time(
        self,
        test_input,
        mock_exec_command,
        mock_vpn_manager,
        mock_vpn_table,
        mock_peer_table,
        mock_peer_history_table,
        mock_dynamo_db,
    ):
        """Test peer history endpoint with invalid start/end time."""
        vpn = test_input
        peer_router.vpn_manager = mock_vpn_manager
        ip = "10.20.40.2"
        now = datetime.datetime.now()
        start = now
        end = now - datetime.timedelta(hours=1)
        response = client.get(
            f"/vpn/{vpn.name}/peer/{ip}/history",
            params={"start_time": start.isoformat(), "end_time": end.isoformat()},
        )
        assert response.status_code == 400
        assert "Start time must be before end time" in response.text

    def test_tag_history_invalid_time(self, test_input, mock_vpn_manager):
        """Test tag history endpoint with invalid start/end time."""
        vpn = test_input
        peer_router.vpn_manager = mock_vpn_manager
        tag = "tag1"
        now = datetime.datetime.now()
        start = now
        end = now - datetime.timedelta(hours=1)
        response = client.get(
            f"/vpn/{vpn.name}/tag/{tag}/history",
            params={"start_time": start.isoformat(), "end_time": end.isoformat()},
        )
        assert response.status_code == 400
        assert "Start time must be before end time" in response.text

    def test_peer_history_no_history(self, test_input, mock_vpn_manager):
        """Test peer history endpoint when there is no history."""
        vpn = test_input
        peer_router.vpn_manager = mock_vpn_manager
        ip = "10.20.40.99"
        response = client.get(f"/vpn/{vpn.name}/peer/{ip}/history")
        assert response.status_code == 404
        assert "No peer history found" in response.text

    def test_tag_history_no_history(self, test_input, mock_vpn_manager):
        """Test tag history endpoint when there is no history."""
        vpn = test_input
        peer_router.vpn_manager = mock_vpn_manager
        tag = "nope"
        response = client.get(f"/vpn/{vpn.name}/tag/{tag}/history")
        assert response.status_code == 404
        assert "No tag_history found" in response.text

    def test_peer_history_all(self, test_input, mock_vpn_manager, mock_peer_history_table):
        """Test peer history endpoint returns all history."""
        vpn = test_input
        peer_router.vpn_manager = mock_vpn_manager
        ip = "10.20.40.2"
        response = client.get(f"/vpn/{vpn.name}/peer/{ip}/history")
        assert response.status_code == 200
        data = response.json()
        # Assert all entries contains the expect ip address
        assert all(d["ip_address"] == ip for d in data)
        # Assert the entries are in descending order by timestamp
        assert all(a["timestamp"] >= b["timestamp"] for a, b in zip(data, data[1:]))

    def test_tag_history_all(self, test_input, mock_vpn_manager, mock_peer_history_table):
        """Test tag history endpoint returns all history."""
        vpn = test_input
        peer_router.vpn_manager = mock_vpn_manager
        tag = "tag1"
        response = client.get(f"/vpn/{vpn.name}/tag/{tag}/history")
        assert response.status_code == 200
        data = response.json()
        # Assert all entries contains the expected tag
        assert all(tag in d["tags"] for d in data)
        # Assert the entries are in descending order by timestamp
        assert all(a["timestamp"] >= b["timestamp"] for a, b in zip(data, data[1:]))

    def test_peer_history_with_time(self, test_input, mock_vpn_manager, mock_peer_history_table):
        """Test peer history endpoint with start/end time filters."""
        vpn = test_input
        peer_router.vpn_manager = mock_vpn_manager
        ip = "10.20.40.2"
        start = 1626000000000000000
        end = 1626000003000000000
        response = client.get(
            f"/vpn/{vpn.name}/peer/{ip}/history",
            params={"start_time": start / 1_000_000_000, "end_time": end / 1_000_000_000},
        )
        assert response.status_code == 200
        data = response.json()
        assert len(data) == 3
        # Assert all entries contains the expect ip address
        assert all(d["ip_address"] == ip for d in data)
        # Assert the entries are in descending order by timestamp
        assert all(a["timestamp"] >= b["timestamp"] for a, b in zip(data, data[1:]))

    def test_tag_history_with_time(self, test_input, mock_vpn_manager, mock_peer_history_table):
        """Test tag history endpoint with start/end time filters."""
        vpn = test_input
        peer_router.vpn_manager = mock_vpn_manager
        tag = "tag1"
        start = 1626000000000000000
        end = 1626000003000000000
        response = client.get(
            f"/vpn/{vpn.name}/tag/{tag}/history",
            params={"start_time": start / 1_000_000_000, "end_time": end / 1_000_000_000},
        )
        assert response.status_code == 200
        data = response.json()
        assert len(data) == 4
        # Assert all entries contains the expected tag
        assert all(tag in d["tags"] for d in data)
        # Assert the entries are in descending order by timestamp
        assert all(a["timestamp"] >= b["timestamp"] for a, b in zip(data, data[1:]))
=======
        all_vpns = mock_dynamo_db._get_all_vpn_from_server()
        assert all_vpns == []
>>>>>>> f2f82154
<|MERGE_RESOLUTION|>--- conflicted
+++ resolved
@@ -1053,8 +1053,7 @@
 
         # Validate Results
         assert response.status_code == HTTPStatus.OK
-<<<<<<< HEAD
-        all_vpns = mock_dynamo_db.get_all_vpns()
+        all_vpns = mock_dynamo_db._get_all_vpn_from_server()
         assert all_vpns == []
 
     def test_peer_history_invalid_time(
@@ -1176,8 +1175,4 @@
         # Assert all entries contains the expected tag
         assert all(tag in d["tags"] for d in data)
         # Assert the entries are in descending order by timestamp
-        assert all(a["timestamp"] >= b["timestamp"] for a, b in zip(data, data[1:]))
-=======
-        all_vpns = mock_dynamo_db._get_all_vpn_from_server()
-        assert all_vpns == []
->>>>>>> f2f82154
+        assert all(a["timestamp"] >= b["timestamp"] for a, b in zip(data, data[1:]))