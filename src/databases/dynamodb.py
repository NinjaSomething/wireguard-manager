import logging
import time
from copy import deepcopy
from itertools import groupby
from uuid import uuid4

import boto3
from typing import Optional

from boto3.dynamodb.conditions import Key
from botocore.exceptions import ParamValidationError, ClientError
from pydantic import BaseModel, ValidationError

from models.vpn import WireguardModel, VpnModel
from models.peers import PeerDbModel
from models.connection import ConnectionType
from models.connection import build_wireguard_connection_model, ConnectionModel
from databases.in_mem_db import InMemoryDataStore

logger = logging.getLogger(__name__)


class VpnDynamoModel(BaseModel):
    name: str
    description: str
    wireguard_ip_address: str
    wireguard_ip_network: str
    wireguard_interface: str
    wireguard_public_key: str
    wireguard_private_key: str
    wireguard_listen_port: int
    connection_info: dict | None


class PeerBaseModel(BaseModel):
    vpn_name: str
    ip_address: str
    public_key: str
    private_key: Optional[str] = None
    persistent_keepalive: int
    allowed_ips: str
    tags: list[str] = []


class PeerDynamoModel(PeerBaseModel):
    peer_id: str


class PeerHistoryDynamoModel(PeerBaseModel):
    peer_history_id: str
    timestamp: int
    vpn_name_ip_addr: str
    vpn_name_tag: str


class DynamoDb(InMemoryDataStore):
    """
    This wraps around the InMemoryDataStore class and uses DynamoDB as the backend.  It will fetch all the Wireguard
    servers and their peers during startup and store it in memory.  Requests for data from the DB will use the in-memory
    datastore as a cache.  Changes made to the DB will first be done to DynamoDB and then to the in-memory datastore.
    """

<<<<<<< HEAD
    def __init__(self, environment: Environment, dynamodb_endpoint_url: str, aws_region: str = "us-west-2"):
        dynamodb = None
        match environment:
            case environment.DEV:
                dynamodb = boto3.resource("dynamodb", region_name=aws_region, endpoint_url=dynamodb_endpoint_url)
            case environment.STAGING:
                dynamodb = boto3.resource("dynamodb", region_name=aws_region)
            case environment.PRODUCTION:
                dynamodb = boto3.resource("dynamodb", region_name=aws_region)
        self.vpn_table = dynamodb.Table(f"wireguard-manager-vpn-servers-{environment.value}")
        self.peer_table = dynamodb.Table(f"wireguard-manager-peers-{environment.value}")
        self.peer_history_table = dynamodb.Table(f"wireguard-manager-peers-history-{environment.value}")
=======
    def __init__(self, environment: str, dynamodb_endpoint_url: str | None, aws_region: str = "us-west-2"):
        if dynamodb_endpoint_url is not None:
            dynamodb = boto3.resource("dynamodb", region_name=aws_region, endpoint_url=dynamodb_endpoint_url)
        else:
            dynamodb = boto3.resource("dynamodb", region_name=aws_region)
        self.vpn_table = dynamodb.Table(f"wireguard-manager-vpn-servers-{environment}")
        self.peer_table = dynamodb.Table(f"wireguard-manager-peers-{environment}")
>>>>>>> 00e69de5
        super().__init__()

    def _get_all_vpn_from_server(self) -> list[VpnModel]:
        """Get all VPN networks from the database."""
        response = self.vpn_table.scan()
        data = response["Items"]
        while "LastEvaluatedKey" in response:
            response = self.vpn_table.scan(ExclusiveStartKey=response["LastEvaluatedKey"])
            data.extend(response["Items"])

        all_vpns = []
        for dynamo_vpn in data:
            connection_info = build_wireguard_connection_model(dynamo_vpn["connection_info"])
            vpn = VpnModel(
                name=dynamo_vpn["name"],
                description=dynamo_vpn["description"],
                wireguard=WireguardModel(
                    ip_address=dynamo_vpn["wireguard_ip_address"],
                    ip_network=dynamo_vpn["wireguard_ip_network"],
                    interface=dynamo_vpn["wireguard_interface"],
                    public_key=dynamo_vpn["wireguard_public_key"],
                    private_key=dynamo_vpn["wireguard_private_key"],
                    listen_port=dynamo_vpn["wireguard_listen_port"],
                ),
                connection_info=connection_info,
            )
            all_vpns.append(vpn)
        return all_vpns

    def _get_all_peers_from_server(self) -> dict[str, list[PeerDbModel]]:
        """
        Get all peers from the database.
        dict key: vpn_name
        """
        vpn_peers = {}
        response = self.peer_table.scan()
        data = response["Items"]
        while "LastEvaluatedKey" in response:
            response = self.vpn_table.scan(ExclusiveStartKey=response["LastEvaluatedKey"])
            data.extend(response["Items"])

        for dynamo_peer in data:
            peer = PeerDbModel(
                peer_id=dynamo_peer["peer_id"],
                ip_address=dynamo_peer["ip_address"],
                public_key=dynamo_peer["public_key"],
                private_key=dynamo_peer["private_key"],
                persistent_keepalive=dynamo_peer["persistent_keepalive"],
                allowed_ips=dynamo_peer["allowed_ips"],
                tags=dynamo_peer["tags"],
            )
            if dynamo_peer["vpn_name"] not in vpn_peers:
                vpn_peers[dynamo_peer["vpn_name"]] = []
            vpn_peers[dynamo_peer["vpn_name"]].append(peer)
        return vpn_peers

    def add_vpn(self, new_vpn: VpnModel):
        """Add a new VPN network to the database.  If it already exists, raise a ValueError exception."""
        vpn_dynamo = VpnDynamoModel(
            name=new_vpn.name,
            description=new_vpn.description,
            wireguard_ip_address=new_vpn.wireguard.ip_address,
            wireguard_ip_network=new_vpn.wireguard.ip_network,
            wireguard_interface=new_vpn.wireguard.interface,
            wireguard_public_key=new_vpn.wireguard.public_key,
            wireguard_private_key=new_vpn.wireguard.private_key,
            wireguard_listen_port=new_vpn.wireguard.listen_port,
            connection_info=new_vpn.connection_info.model_dump() if new_vpn.connection_info else None,
        )
        if new_vpn.connection_info is not None and new_vpn.connection_info.type == ConnectionType.SSH:
            # Get the secret value for the SSH key and password
            vpn_dynamo.connection_info["data"]["key"] = new_vpn.connection_info.data.key
            if new_vpn.connection_info.data.key_password is not None:
                vpn_dynamo.connection_info["data"]["key_password"] = new_vpn.connection_info.data.key_password
        elif new_vpn.connection_info is not None and new_vpn.connection_info.type == ConnectionType.SSM:
            # Get the secret value for the AWS aws_access_key_id and aws_secret_access_key
            vpn_dynamo.connection_info["data"]["aws_access_key_id"] = new_vpn.connection_info.data.aws_access_key_id
            vpn_dynamo.connection_info["data"][
                "aws_secret_access_key"
            ] = new_vpn.connection_info.data.aws_secret_access_key

        self.vpn_table.put_item(Item=vpn_dynamo.model_dump())
        # TODO: Handle failure response
        super().add_vpn(new_vpn)  # Add the VPN to the in-memory datastore

    def delete_vpn(self, name: str):
        """Remove a VPN network from the database."""
        self.vpn_table.delete_item(Key={"name": name})
        # TODO: Handle failure response
        super().delete_vpn(name)  # Remove the VPN from the in-memory datastore

    def add_peer(self, vpn_name: str, peer: PeerDbModel):
        peer_dynamo = PeerDynamoModel(
            vpn_name=vpn_name,
            peer_id=peer.peer_id,
            ip_address=peer.ip_address,
            public_key=peer.public_key,
            private_key=peer.private_key if peer.private_key else None,
            persistent_keepalive=peer.persistent_keepalive,
            allowed_ips=peer.allowed_ips,
            tags=peer.tags,
        )
        self.peer_table.put_item(Item=peer_dynamo.model_dump())
        # TODO: Handle failure response
        super().add_peer(vpn_name, peer)  # Add the peer to the in-memory datastore
        # Write the peer history
        self.write_peers_history(vpn_name, peer)

    def delete_peer(self, vpn_name: str, peer: PeerDbModel):
        # Prevent overwriting original object, in case it's reused later
        temp_peer = deepcopy(peer)
        temp_peer.allowed_ips = ""
        temp_peer.public_key = ""
        temp_peer.private_key = None
        temp_peer.persistent_keepalive = 0
        # Write history before deleting
        self.write_peers_history(vpn_name, temp_peer)

        # Delete the peer from the DynamoDB table
        self.peer_table.delete_item(Key={"peer_id": peer.peer_id})
        # TODO: Handle failure response
        # Remove the peer from the in-memory datastore
        super().delete_peer(vpn_name, peer)

    def add_tag_to_peer(self, vpn_name: str, peer_ip: str, tag: str):
        """Add a tag to a peer."""
        peer = self.get_peer(vpn_name, peer_ip)
        if peer is not None and tag not in peer.tags:
            peer.tags.append(tag)

            # Write the peer history
            self.write_peers_history(vpn_name, peer)

            # Update the peer in the DynamoDB table
            self.peer_table.update_item(
                Key={"peer_id": peer.peer_id},
                UpdateExpression="set tags=:newTags",
                ExpressionAttributeValues={":newTags": peer.tags + [tag]},
                ReturnValues="UPDATED_NEW",
            )
            # TODO: Handle failure response
            # Add the tag to the in-memory datastore
            super().add_tag_to_peer(vpn_name, peer_ip, tag)

    def delete_tag_from_peer(self, vpn_name: str, peer_ip: str, tag: str):
        """Delete tag from a peer."""
        peer = self.get_peer(vpn_name, peer_ip)
        if peer is not None and tag in peer.tags:
            peer.tags.remove(tag)

            # Write the peer history
            self.write_peers_history(vpn_name, peer)

            # Update the peer in the DynamoDB table
            self.peer_table.update_item(
                Key={"peer_id": peer.peer_id},
                UpdateExpression="set tags=:newTags",
                ExpressionAttributeValues={":newTags": peer.tags},
                ReturnValues="UPDATED_NEW",
            )

            # TODO: Handle failure response
            # Remove the tag from the in-memory datastore
            super().delete_tag_from_peer(vpn_name, peer_ip, tag)

    def update_connection_info(self, vpn_name: str, connection_info: ConnectionModel):
        """Update the connection info"""
        connection_info_dict = None
        if connection_info is not None:
            connection_info_dict = connection_info.model_dump()
            if connection_info.type == ConnectionType.SSH:
                # Get the secret value for the SSH key and password
                connection_info_dict["data"]["key"] = connection_info.data.key
                if connection_info.data.key_password is not None:
                    connection_info_dict["data"]["key_password"] = connection_info.data.key_password

        self.vpn_table.update_item(
            Key={"name": vpn_name},
            UpdateExpression="set connection_info=:newConnectionInfo",
            ExpressionAttributeValues={":newConnectionInfo": connection_info_dict},
            ReturnValues="UPDATED_NEW",
        )
        # TODO: Handle failure response
        super().update_connection_info(vpn_name, connection_info)  # Update the in-memory datastore

    def write_peer_history_db(self, peer: PeerHistoryDynamoModel):
        """
        Write a tag-flattened peer history to the peer history table.
        """
        item = peer.model_dump()
        try:
            self.peer_history_table.put_item(Item=item)
        except ParamValidationError as e:
            # e.g. invalid types or missing required fields
            logger.exception("Invalid item payload for DynamoDB: %r", item)
            raise ValueError("Peer model has invalid data") from e
        except ClientError as e:
            code = e.response["Error"]["Code"]
            msg = e.response["Error"]["Message"]
            logger.error("DynamoDB ClientError %s: %s", code, msg)
            raise
        except Exception as e:
            # catch anything else (network issue, etc.)
            logger.exception("Unexpected error writing to DynamoDB")
            raise

    def get_peer_history(
        self, vpn_name: str, ip_address: str, start_time: Optional[str] = None, end_time: Optional[str] = None
    ) -> list[PeerHistoryDynamoModel]:
        """
        Hit the peer history table and return the peer history based on ip_address.
        """
        key = f"{vpn_name}#{ip_address}"
        if start_time is not None and end_time is not None:
            resp = self.peer_history_table.query(
                IndexName="GSI-byIp",
                KeyConditionExpression=Key("vpn_name_ip_addr").eq(key) & Key("timestamp").between(start_time, end_time),
                ScanIndexForward=False,
            )
        else:
            resp = self.peer_history_table.query(
                IndexName="GSI-byIp", KeyConditionExpression=Key("vpn_name_ip_addr").eq(key), ScanIndexForward=False
            )
        db_items = resp.get("Items", [])

        peers_history = []
        try:
            for item in db_items:
                peer_history = PeerHistoryDynamoModel.model_validate(item)
                peers_history.append(peer_history)
        except ValidationError as e:
            logger.error("Validation error while processing peer history items: %s", e)
            raise ValueError("Peer history items have invalid data") from e
        return peers_history

    def get_tag_history(
        self, vpn_name: str, tag: str, start_time: Optional[str] = None, end_time: Optional[str] = None
    ) -> dict[str, list[PeerHistoryDynamoModel]]:
        """
        Hit the peer history table. Group peers together and return combined peer history based on tag.
        """
        key = f"{vpn_name}#{tag}"

        if start_time is not None and end_time is not None:
            # Add time range filtering if provided
            resp = self.peer_history_table.query(
                IndexName="GSI-byTag",
                KeyConditionExpression=Key("vpn_name_tag").eq(key) & Key("timestamp").between(start_time, end_time),
                ScanIndexForward=False,
            )
        else:
            resp = self.peer_history_table.query(
                IndexName="GSI-byTag", KeyConditionExpression=Key("vpn_name_tag").eq(key), ScanIndexForward=False
            )
        db_items = resp.get("Items", [])

        peers_tag_history = []
        try:
            for item in db_items:
                peer_tag_history = PeerHistoryDynamoModel.model_validate(item)
                peers_tag_history.append(peer_tag_history)
        except ValidationError as e:
            logger.error("Validation error while processing peer tag history items: %s", e)
            raise ValueError("Peer history items have invalid data") from e

        grouped_peers_tag_history = {
            ip: sorted(
                [obj for obj in peers_tag_history if obj.ip_address == ip], key=lambda x: x.timestamp, reverse=True
            )
            for ip in {peer_tag_history.ip_address for peer_tag_history in peers_tag_history}
        }

        return grouped_peers_tag_history

    def write_peers_history(self, vpn_name: str, peer: PeerDbModel):
        """
        Write the peer history to the peer history table. Flatten the tags into individual entries.
        If the peer has no tags, write a single entry with an empty tag.
        """
        timestamp = int(time.time_ns())
        if len(peer.tags) > 0:
            for tag in peer.tags:
                peer_history = PeerHistoryDynamoModel(
                    vpn_name=vpn_name,
                    ip_address=peer.ip_address,
                    public_key=peer.public_key,
                    private_key=peer.private_key,
                    persistent_keepalive=peer.persistent_keepalive,
                    allowed_ips=peer.allowed_ips,
                    peer_history_id=uuid4().hex,
                    timestamp=timestamp,
                    vpn_name_ip_addr=f"{vpn_name}#{peer.ip_address}",
                    vpn_name_tag=f"{vpn_name}#{tag}",
                    tags=peer.tags,
                )
                self.write_peer_history_db(peer_history)
        else:
            peer_history = PeerHistoryDynamoModel(
                vpn_name=vpn_name,
                ip_address=peer.ip_address,
                public_key=peer.public_key,
                private_key=peer.private_key,
                persistent_keepalive=peer.persistent_keepalive,
                allowed_ips=peer.allowed_ips,
                peer_history_id=uuid4().hex,
                timestamp=timestamp,
                vpn_name_ip_addr=f"{vpn_name}#{peer.ip_address}",
                vpn_name_tag=f"{vpn_name}#",
            )
            self.write_peer_history_db(peer_history)<|MERGE_RESOLUTION|>--- conflicted
+++ resolved
@@ -60,20 +60,6 @@
     datastore as a cache.  Changes made to the DB will first be done to DynamoDB and then to the in-memory datastore.
     """
 
-<<<<<<< HEAD
-    def __init__(self, environment: Environment, dynamodb_endpoint_url: str, aws_region: str = "us-west-2"):
-        dynamodb = None
-        match environment:
-            case environment.DEV:
-                dynamodb = boto3.resource("dynamodb", region_name=aws_region, endpoint_url=dynamodb_endpoint_url)
-            case environment.STAGING:
-                dynamodb = boto3.resource("dynamodb", region_name=aws_region)
-            case environment.PRODUCTION:
-                dynamodb = boto3.resource("dynamodb", region_name=aws_region)
-        self.vpn_table = dynamodb.Table(f"wireguard-manager-vpn-servers-{environment.value}")
-        self.peer_table = dynamodb.Table(f"wireguard-manager-peers-{environment.value}")
-        self.peer_history_table = dynamodb.Table(f"wireguard-manager-peers-history-{environment.value}")
-=======
     def __init__(self, environment: str, dynamodb_endpoint_url: str | None, aws_region: str = "us-west-2"):
         if dynamodb_endpoint_url is not None:
             dynamodb = boto3.resource("dynamodb", region_name=aws_region, endpoint_url=dynamodb_endpoint_url)
@@ -81,7 +67,7 @@
             dynamodb = boto3.resource("dynamodb", region_name=aws_region)
         self.vpn_table = dynamodb.Table(f"wireguard-manager-vpn-servers-{environment}")
         self.peer_table = dynamodb.Table(f"wireguard-manager-peers-{environment}")
->>>>>>> 00e69de5
+        self.peer_history_table = dynamodb.Table(f"wireguard-manager-peers-history-{environment.value}")
         super().__init__()
 
     def _get_all_vpn_from_server(self) -> list[VpnModel]:
