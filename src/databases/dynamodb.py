--- conflicted
+++ resolved
@@ -73,24 +73,8 @@
                 dynamodb = boto3.resource("dynamodb", region_name=aws_region)
         self.vpn_table = dynamodb.Table(f"wireguard-manager-vpn-servers-{environment.value}")
         self.peer_table = dynamodb.Table(f"wireguard-manager-peers-{environment.value}")
-<<<<<<< HEAD
         self.peer_history_table = dynamodb.Table(f"wireguard-manager-peers-history-{environment.value}")
-        self._init_vpn_from_db()
-        self._init_peers_from_db()
-
-    def _init_vpn_from_db(self):
-        """Get existing VPNs from DynamoDb and add them to the in-memory datastore."""
-        all_vpns = self.get_all_vpns()
-        for vpn in all_vpns:
-            self._vpn_networks[vpn.name] = vpn
-            self._vpn_peers[vpn.name] = []
-
-    def _init_peers_from_db(self):
-        """Get existing Peers from DynamoDb and add them to the in-memory datastore."""
-        self._vpn_peers = self.get_all_peers()
-=======
         super().__init__()
->>>>>>> f2f82154
 
     def _get_all_vpn_from_server(self) -> list[VpnModel]:
         """Get all VPN networks from the database."""
@@ -194,13 +178,9 @@
         )
         self.peer_table.put_item(Item=peer_dynamo.model_dump())
         # TODO: Handle failure response
-<<<<<<< HEAD
-        super().add_peer(vpn_name, peer)
+        super().add_peer(vpn_name, peer)  # Add the peer to the in-memory datastore
         # Write the peer history
         self.write_peer_history(vpn_name, peer)
-=======
-        super().add_peer(vpn_name, peer)  # Add the peer to the in-memory datastore
->>>>>>> f2f82154
 
     def delete_peer(self, vpn_name: str, peer: PeerDbModel):
         self.peer_table.delete_item(Key={"peer_id": peer.peer_id})
@@ -218,12 +198,9 @@
                 ReturnValues="UPDATED_NEW",
             )
             # TODO: Handle failure response
-<<<<<<< HEAD
+            super().add_tag_to_peer(vpn_name, peer_ip, tag)  # Add the tag to the in-memory datastore
             # Write the peer history
             self.write_peer_history(vpn_name, peer.to_db_model())
-=======
-            super().add_tag_to_peer(vpn_name, peer_ip, tag)  # Add the tag to the in-memory datastore
->>>>>>> f2f82154
 
     def delete_tag_from_peer(self, vpn_name: str, peer_ip: str, tag: str):
         """Delete tag from a peer."""
@@ -237,12 +214,9 @@
                 ReturnValues="UPDATED_NEW",
             )
             # TODO: Handle failure response
-<<<<<<< HEAD
+            super().delete_tag_from_peer(vpn_name, peer_ip, tag)  # Remove the tag from the in-memory datastore
             # Write the peer history
             self.write_peer_history(vpn_name, peer.to_db_model())
-=======
-            super().delete_tag_from_peer(vpn_name, peer_ip, tag)  # Remove the tag from the in-memory datastore
->>>>>>> f2f82154
 
     def update_connection_info(self, vpn_name: str, connection_info: ConnectionModel):
         """Update the connection info"""
@@ -262,7 +236,7 @@
             ReturnValues="UPDATED_NEW",
         )
         # TODO: Handle failure response
-<<<<<<< HEAD
+        super().update_connection_info(vpn_name, connection_info)  # Update the in-memory datastore
 
     def write_peer_to_history(self, peer: PeerHistoryDynamoModel):
         """
@@ -423,7 +397,4 @@
                 vpn_name_tag=f"{vpn_name}#",
                 tag=None,
             )
-            self.write_peer_to_history(peer_history)
-=======
-        super().update_connection_info(vpn_name, connection_info)  # Update the in-memory datastore
->>>>>>> f2f82154
+            self.write_peer_to_history(peer_history)