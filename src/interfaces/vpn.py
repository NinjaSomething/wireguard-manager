from fastapi import Response, HTTPException, Path
from http import HTTPStatus
from typing import Optional

from interfaces.custom_router import WgAPIRouter
from models.vpn import VpnResponseModel, VpnPutModel
from models.connection import build_wireguard_connection_model, ConnectionModel
from models.peers import PeerResponseModel
from vpn_manager import VpnUpdateException
from server_manager import ConnectionException
import logging


log = logging.getLogger(__name__)
vpn_router = WgAPIRouter()


def validate_vpn_exists(name: str, vpn_manager) -> None:
    """
    Validate that a VPN with the given name exists.
    Raises HTTPException if the VPN does not exist.
    """
    if not vpn_manager.get_vpn(name):
        raise HTTPException(status_code=HTTPStatus.NOT_FOUND, detail=f"VPN with name {name} does not exist.")


@vpn_router.get("/vpn", tags=["vpn"], response_model=list[VpnResponseModel])
def get_all_vpns(hide_secrets: bool = True) -> list[VpnResponseModel]:
    """Get all the VPN servers managed by this service."""
    vpn_manager = vpn_router.vpn_manager
    vpn_models = []
    for vpn in vpn_manager.get_all_vpn():
        vpn_model = VpnResponseModel(**vpn.model_dump())
        vpn_model.opaque = hide_secrets
        vpn_models.append(vpn_model)
    return vpn_models


@vpn_router.put("/vpn/{name}", tags=["vpn"])
def add_vpn(
    vpn: VpnPutModel,
    name: str = Path(
        ..., regex="^[A-Za-z0-9_-]+$", description="Only alphanumeric characters and - _ are allowed in the VPN name."
    ),
    description: Optional[str] = "",
) -> Response:
    """
    Add an VPN server to the Wireguard Manager.  When this is done, clients can be added to the VPN using this service.
    """
    vpn_manager = vpn_router.vpn_manager
    try:
        vpn_manager.add_vpn(name, description, vpn)
    except ValueError as ex:
        raise HTTPException(status_code=HTTPStatus.CONFLICT, detail=f"Failed to add VPN {name}: {ex}")
    except KeyError as ex:
        raise HTTPException(status_code=HTTPStatus.BAD_REQUEST, detail=str(ex))
    except ConnectionException as ex:
        raise HTTPException(status_code=HTTPStatus.BAD_REQUEST, detail=str(ex))
    except Exception as ex:
        raise HTTPException(status_code=HTTPStatus.INTERNAL_SERVER_ERROR, detail=str(ex))
    return Response(status_code=HTTPStatus.OK)


@vpn_router.put("/vpn/{name}/connection-info", tags=["vpn"])
<<<<<<< HEAD
def update_ssh(
    connection_info: ConnectionModel,
    name: str = Path(
        ..., regex="^[A-Za-z0-9_-]+$", description="Only alphanumeric characters and - _ are allowed in the VPN name."
    ),
) -> list[PeerResponseModel]:
=======
def update_connection(name: str, connection_info: ConnectionModel) -> list[PeerResponseModel]:
>>>>>>> f2f82154
    """
    Update the connection information for a VPN server.  This is used to connect to the VPN server to add and
    remove peers.  This will automatically sync peers on the wireguard server into the wireguard manager.
    """
    # TODO: Add peers to the VPN that exist in the manager but not on the wg server
    vpn_manager = vpn_router.vpn_manager
    validate_vpn_exists(name, vpn_manager)

    # Import peers on the wireguard server automatically
    try:
        connection_info = build_wireguard_connection_model(connection_info.model_dump())
        vpn_manager.update_connection_info(name, connection_info)
        added_peers = vpn_manager.import_peers(name)
    except KeyError as ex:
        raise HTTPException(status_code=HTTPStatus.BAD_REQUEST, detail=str(ex))
    except ConnectionException as ex:
        raise HTTPException(status_code=HTTPStatus.BAD_REQUEST, detail=str(ex))
    except VpnUpdateException as ex:
        raise HTTPException(status_code=HTTPStatus.INTERNAL_SERVER_ERROR, detail=str(ex))
    return [peer.to_model() for peer in added_peers]


@vpn_router.delete("/vpn/{name}/connection-info", tags=["vpn"])
def remove_connection(name: str) -> Response:
    """
    Delete the connection information for a VPN server.  This service will no longer manage the clients on the
    VPN server.
    """
    vpn_manager = vpn_router.vpn_manager
    validate_vpn_exists(name, vpn_manager)
    vpn_manager.update_connection_info(name, None)
    return Response(status_code=HTTPStatus.OK)


@vpn_router.delete("/vpn/{name}", tags=["vpn"])
def delete_vpn(name: str) -> Response:
    """
    This will remove a WireGuard VPN server from the WireGuard manager.  No changes will be made to the wireguard
    VPN server itself.  This will no longer manage the VPN, so peers added to the WireGuard manager will not be added
    to the wireguard VPN.
    """
    vpn_manager = vpn_router.vpn_manager
    vpn_manager.remove_vpn(name)
    return Response(status_code=HTTPStatus.OK)


@vpn_router.get("/vpn/{name}", tags=["vpn"], response_model=VpnResponseModel)
<<<<<<< HEAD
def get_vpn(
    name: str = Path(
        ..., regex="^[A-Za-z0-9_-]+$", description="Only alphanumeric characters and - _ are allowed in the VPN name."
    ),
    hide_secrets: bool = True,
) -> VpnResponseModel:
=======
def get_vpn(name: str, hide_secrets: bool = True) -> VpnResponseModel:
    """This is used to view the configuration of a specific VPN server."""
>>>>>>> f2f82154
    vpn_manager = vpn_router.vpn_manager
    validate_vpn_exists(name, vpn_manager)
    vpn = vpn_manager.get_vpn(name)
    vpn_model = VpnResponseModel(**vpn.model_dump())
    vpn_model.opaque = hide_secrets
    return vpn_model<|MERGE_RESOLUTION|>--- conflicted
+++ resolved
@@ -62,16 +62,12 @@
 
 
 @vpn_router.put("/vpn/{name}/connection-info", tags=["vpn"])
-<<<<<<< HEAD
-def update_ssh(
+def update_connection(
     connection_info: ConnectionModel,
     name: str = Path(
         ..., regex="^[A-Za-z0-9_-]+$", description="Only alphanumeric characters and - _ are allowed in the VPN name."
     ),
 ) -> list[PeerResponseModel]:
-=======
-def update_connection(name: str, connection_info: ConnectionModel) -> list[PeerResponseModel]:
->>>>>>> f2f82154
     """
     Update the connection information for a VPN server.  This is used to connect to the VPN server to add and
     remove peers.  This will automatically sync peers on the wireguard server into the wireguard manager.
@@ -119,17 +115,13 @@
 
 
 @vpn_router.get("/vpn/{name}", tags=["vpn"], response_model=VpnResponseModel)
-<<<<<<< HEAD
 def get_vpn(
     name: str = Path(
         ..., regex="^[A-Za-z0-9_-]+$", description="Only alphanumeric characters and - _ are allowed in the VPN name."
     ),
     hide_secrets: bool = True,
 ) -> VpnResponseModel:
-=======
-def get_vpn(name: str, hide_secrets: bool = True) -> VpnResponseModel:
     """This is used to view the configuration of a specific VPN server."""
->>>>>>> f2f82154
     vpn_manager = vpn_router.vpn_manager
     validate_vpn_exists(name, vpn_manager)
     vpn = vpn_manager.get_vpn(name)
