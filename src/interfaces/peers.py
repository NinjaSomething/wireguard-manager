--- conflicted
+++ resolved
@@ -1,20 +1,12 @@
-<<<<<<< HEAD
 from datetime import datetime
-from http import HTTPStatus
-from ipaddress import IPv4Address
-from uuid import uuid4
 
 from fastapi import Response, HTTPException, Path
 from fastapi.responses import PlainTextResponse
+from uuid import uuid4
+from http import HTTPStatus
 
 from models.peer_history import PeerHistoryResponseModel
-=======
-from fastapi import Response, HTTPException
-from fastapi.responses import PlainTextResponse
-from http import HTTPStatus
-
 from models.connection import ConnectionType
->>>>>>> f2f82154
 from models.peers import PeerResponseModel, PeerRequestModel
 import logging
 from interfaces.custom_router import WgAPIRouter
@@ -42,16 +34,12 @@
 
 
 @peer_router.get("/vpn/{vpn_name}/peers", tags=["peers"], response_model=list[PeerResponseModel])
-<<<<<<< HEAD
 def get_peers(
     vpn_name: str = Path(
         ..., regex="^[A-Za-z0-9_-]+$", description="Only alphanumeric characters and - _ are allowed in the VPN name."
     ),
     hide_secrets: bool = True,
-) -> Response:
-=======
-def get_peers(vpn_name: str, hide_secrets: bool = True) -> list[PeerResponseModel]:
->>>>>>> f2f82154
+) -> list[PeerResponseModel]:
     """Get all the peers for a given VPN."""
     vpn_manager = peer_router.vpn_manager
     validate_vpn_exists(vpn_name, vpn_manager)
@@ -63,105 +51,6 @@
     return peer_models
 
 
-<<<<<<< HEAD
-@peer_router.post("/vpn/{vpn_name}/peer", tags=["peers"], response_model=PeerResponseModel)
-def add_peer(
-    peer: PeerRequestModel,
-    vpn_name: str = Path(
-        ..., regex="^[A-Za-z0-9_-]+$", description="Only alphanumeric characters and - _ are allowed in the VPN name."
-    ),
-) -> PeerResponseModel:
-    """Add a new peer to a VPN."""
-    vpn_manager = peer_router.vpn_manager
-    validate_vpn_exists(vpn_name, vpn_manager)
-    vpn = vpn_manager.get_vpn(vpn_name)
-    # Assign an IP address if not provided
-    if peer.ip_address is None:
-        peer.ip_address = vpn.get_next_available_ip()
-
-    if peer.public_key is None:
-        # Generate the key-pair
-        peer.private_key, peer.public_key = vpn_manager.generate_wireguard_keys()
-
-    for existing_peer in vpn.peers:
-        # Verify the IP address is not already in use on this VPN
-        if existing_peer.ip_address == peer.ip_address:
-            raise HTTPException(
-                status_code=HTTPStatus.CONFLICT,
-                detail=f"Peer with IP {peer.ip_address} already exists in VPN {vpn_name}",
-            )
-
-        # Verify the Public Key is not already in use on this VPN
-        if existing_peer.public_key == peer.public_key:
-            raise HTTPException(
-                status_code=HTTPStatus.CONFLICT,
-                detail=f"Peer {peer.ip_address} is already using that public key on VPN {vpn_name}",
-            )
-
-    # Verify the IP address is available in the VPN address space
-    if peer.ip_address not in vpn.available_ips:
-        raise HTTPException(
-            status_code=HTTPStatus.BAD_REQUEST,
-            detail=f"IP address {peer.ip_address} is not available in VPN {vpn_name}",
-        )
-
-    # Verify the allowed_ips are within the bounds of the VPN server address space
-    try:
-        vpn.validate_ip_network(peer.allowed_ips)
-    except ValueError as ex:
-        raise HTTPException(
-            status_code=HTTPStatus.BAD_REQUEST,
-            detail=f"Allowed IPs Error: {ex}",
-        )
-
-    # Create a new peer
-    new_peer = Peer(
-        peer_id=str(uuid4()),
-        ip_address=peer.ip_address,
-        public_key=peer.public_key,
-        private_key=peer.private_key,
-        persistent_keepalive=peer.persistent_keepalive,
-        allowed_ips=peer.allowed_ips,
-        tags=peer.tags,
-    )
-    if vpn.connection_info is not None:
-        try:
-            server_manager = server_manager_factory(vpn.connection_info.type)
-            server_manager.add_peer(vpn, new_peer)
-        except ConnectionException as ex:
-            raise HTTPException(status_code=HTTPStatus.INTERNAL_SERVER_ERROR, detail=ex)
-    vpn.peers.append(new_peer)
-    vpn.calculate_available_ips()
-    return new_peer.to_model()
-
-
-@peer_router.delete("/vpn/{vpn_name}/peer/{ip_address}", tags=["peers"])
-def delete_peer(
-    vpn_name: str = Path(
-        ..., regex="^[A-Za-z0-9_-]+$", description="Only alphanumeric characters and - _ are allowed in the VPN name."
-    ),
-    ip_address: str = Path(..., regex=ipv4_regex, description="Must be a valid IPv4 address", example="192.180.0.1"),
-) -> Response:
-    """Delete a peer from a VPN."""
-    vpn_manager = peer_router.vpn_manager
-    validate_vpn_exists(vpn_name, vpn_manager)
-    vpn = vpn_manager.get_vpn(vpn_name)
-
-    peer = vpn_manager.get_peers_by_ip(vpn_name=vpn_name, ip_address=ip_address)
-    if peer is not None:
-        if vpn.connection_info is not None:
-            try:
-                server_manager = server_manager_factory(vpn.connection_info.type)
-                server_manager.remove_peer(vpn, peer)
-            except ConnectionException as ex:
-                raise HTTPException(status_code=HTTPStatus.INTERNAL_SERVER_ERROR, detail=ex)
-        vpn_manager.delete_peer(vpn_name, ip_address)
-    vpn.calculate_available_ips()
-    return Response(status_code=HTTPStatus.OK)
-
-
-=======
->>>>>>> f2f82154
 @peer_router.get("/vpn/{vpn_name}/peer/{ip_address}", tags=["peers"], response_model=PeerResponseModel)
 def get_peer(
     vpn_name: str = Path(
@@ -180,7 +69,15 @@
 
 
 @peer_router.get("/vpn/{vpn_name}/peer/tag/{tag}", tags=["peers"], response_model=list[PeerResponseModel])
-def get_peer_by_tag(vpn_name: str, tag: str, hide_secrets: bool = True) -> list[PeerResponseModel]:
+def get_peer_by_tag(
+    vpn_name: str = Path(
+        ..., regex="^[A-Za-z0-9_-]+$", description="Only alphanumeric characters and - _ are allowed in the VPN name."
+    ),
+    tag: str = Path(
+        ..., regex="^[A-Za-z0-9_-]+$", description="Only alphanumeric characters and - _ are allowed in the VPN name."
+    ),
+    hide_secrets: bool = True,
+) -> list[PeerResponseModel]:
     """Return the peers with the given tag on a given VPN."""
     vpn_manager = peer_router.vpn_manager
     validate_vpn_exists(vpn_name, vpn_manager)
@@ -213,28 +110,19 @@
 [Peer]
 PublicKey = {vpn.wireguard.public_key}
 AllowedIPs = {peer.allowed_ips}
-Endpoint = {vpn.connection_info.data.ip_address if vpn.connection_info and vpn.connection_info.type==ConnectionType.SSH else "[INSERT_VPN_IP]"}:{vpn.wireguard.listen_port}
+Endpoint = {vpn.connection_info.data.ip_address if vpn.connection_info and vpn.connection_info.type == ConnectionType.SSH else "[INSERT_VPN_IP]"}:{vpn.wireguard.listen_port}
 PersistentKeepalive = {peer.persistent_keepalive}"""
     return response
 
 
-<<<<<<< HEAD
-@peer_router.get("/vpn/{vpn_name}/peer/tag/{tag}", tags=["peers"], response_model=list[PeerResponseModel])
-def get_peer_by_tag(
-    vpn_name: str = Path(
-        ..., regex="^[A-Za-z0-9_-]+$", description="Only alphanumeric characters and - _ are allowed in the VPN name."
-    ),
-    tag: str = Path(
-        ..., regex="^[A-Za-z0-9_-]+$", description="Only alphanumeric characters and - _ are allowed in the VPN name."
-    ),
-    hide_secrets: bool = True,
-) -> list[PeerResponseModel]:
-    """Return the peers with the given tag on a given VPN."""
-=======
 @peer_router.post("/vpn/{vpn_name}/peer", tags=["peers"], response_model=PeerResponseModel)
-def add_peer(vpn_name: str, peer: PeerRequestModel) -> PeerResponseModel:
+def add_peer(
+    peer: PeerRequestModel,
+    vpn_name: str = Path(
+        ..., regex="^[A-Za-z0-9_-]+$", description="Only alphanumeric characters and - _ are allowed in the VPN name."
+    ),
+) -> PeerResponseModel:
     """Add a new peer to a VPN."""
->>>>>>> f2f82154
     vpn_manager = peer_router.vpn_manager
     validate_vpn_exists(vpn_name, vpn_manager)
     try:
@@ -250,7 +138,12 @@
 
 
 @peer_router.delete("/vpn/{vpn_name}/peer/{ip_address}", tags=["peers"])
-def delete_peer(vpn_name: str, ip_address: str) -> Response:
+def delete_peer(
+    vpn_name: str = Path(
+        ..., regex="^[A-Za-z0-9_-]+$", description="Only alphanumeric characters and - _ are allowed in the VPN name."
+    ),
+    ip_address: str = Path(..., regex=ipv4_regex, description="Must be a valid IPv4 address", example="192.180.0.1"),
+) -> Response:
     """Delete a peer from a VPN."""
     vpn_manager = peer_router.vpn_manager
     validate_vpn_exists(vpn_name, vpn_manager)
@@ -285,7 +178,11 @@
 
 
 @peer_router.post("/vpn/{vpn_name}/import", tags=["peers"], response_model=list[PeerResponseModel])
-def import_vpn_peers(vpn_name: str) -> list[PeerResponseModel]:
+def import_vpn_peers(
+    vpn_name: str = Path(
+        ..., regex="^[A-Za-z0-9_-]+$", description="Only alphanumeric characters and - _ are allowed in the VPN name."
+    ),
+) -> list[PeerResponseModel]:
     """This imports peers from the WireGuard VPN into this service."""
     vpn_manager = peer_router.vpn_manager
     validate_vpn_exists(vpn_name, vpn_manager)
@@ -295,7 +192,6 @@
             status_code=HTTPStatus.NOT_FOUND,
             detail=f"The information required to get data from the Wireguard Server has not been configured",
         )
-
     try:
         added_peers = vpn_manager.import_peers(vpn_name)
     except VpnUpdateException as ex:
@@ -334,8 +230,7 @@
     vpn_manager = peer_router.vpn_manager
     validate_peer_exists(vpn_name, ip_address, vpn_manager)
     vpn_manager.delete_tag_from_peer(vpn_name=vpn_name, peer_ip=ip_address, tag=tag)
-<<<<<<< HEAD
-    return vpn_manager.get_peers_by_ip(vpn_name=vpn_name, ip_address=ip_address).to_model()
+    return PeerResponseModel(**vpn_manager.get_peers_by_ip(vpn_name=vpn_name, ip_address=ip_address).model_dump())
 
 
 @peer_router.get(
@@ -399,7 +294,4 @@
             status_code=HTTPStatus.NOT_FOUND,
             detail=f"No tag_history found with tag {tag} in VPN {vpn_name}",
         )
-    return [PeerHistoryResponseModel(**history.dict()) for history in reversed(tag_history)]
-=======
-    return PeerResponseModel(**vpn_manager.get_peers_by_ip(vpn_name=vpn_name, ip_address=ip_address).model_dump())
->>>>>>> f2f82154
+    return [PeerHistoryResponseModel(**history.dict()) for history in reversed(tag_history)]